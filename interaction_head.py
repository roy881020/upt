--- conflicted
+++ resolved
@@ -14,11 +14,7 @@
 from torch import nn
 from pocket.ops import Flatten
 
-<<<<<<< HEAD
-from ops import LIS, compute_spatial_encodings
-=======
-from ops import LIS, binary_focal_loss
->>>>>>> ebed30ef
+from ops import LIS, compute_spatial_encodings, binary_focal_loss
 
 class InteractionHead(nn.Module):
     """Interaction head that constructs and classifies box pairs
